from setuptools import setup, find_packages

with open("README.md", "r", encoding="utf-8") as fh:
    long_description = fh.read()

with open("requirements.txt", "r", encoding="utf-8") as fh:
    requirements = [line.strip() for line in fh if line.strip() and not line.startswith("#")]

setup(
<<<<<<< HEAD
    name="acc-telemetry",
    version="1.0.0",
    author="ACC Telemetry Team",
    author_email="",
    url="",
    description="ACC Telemetry Data Tool with GUI",
    packages=find_packages(),
    install_requires=requirements,
=======
    name="acc_telemetry",
    version="1.0.0",
    author="Ryan Rennoir",
    author_email="ryanrennoir9@gmail.com",
    url="https://github.com/rrennoir/PyAccSharedMemory",
    description="Assetto Corsa Competizione telemetry data reader and visualization tool",
    packages=find_packages(),
    install_requires=[
        "python-osc>=1.8.0",
        "typing>=3.7.4",
        "dataclasses>=0.8",
    ],
    entry_points={
        "console_scripts": [
            "acc-telemetry=main:main",
        ],
    },
>>>>>>> c3e00ce9
    classifiers=[
        "Operating System :: Microsoft :: Windows",
        "Programming Language :: Python :: 3",
        "Programming Language :: Python :: 3.8",
        "Programming Language :: Python :: 3.9",
        "Programming Language :: Python :: 3.10",
        "Programming Language :: Python :: 3.11",
        "Programming Language :: Python :: 3.12",
        "License :: OSI Approved :: MIT License"],
    long_description=long_description,
    long_description_content_type="text/markdown",
    python_requires=">=3.8",
    entry_points={
        "console_scripts": [
            "acc-telemetry=main:main",
        ],
    },
)<|MERGE_RESOLUTION|>--- conflicted
+++ resolved
@@ -7,34 +7,19 @@
     requirements = [line.strip() for line in fh if line.strip() and not line.startswith("#")]
 
 setup(
-<<<<<<< HEAD
     name="acc-telemetry",
-    version="1.0.0",
-    author="ACC Telemetry Team",
-    author_email="",
-    url="",
-    description="ACC Telemetry Data Tool with GUI",
-    packages=find_packages(),
-    install_requires=requirements,
-=======
-    name="acc_telemetry",
     version="1.0.0",
     author="Ryan Rennoir",
     author_email="ryanrennoir9@gmail.com",
     url="https://github.com/rrennoir/PyAccSharedMemory",
-    description="Assetto Corsa Competizione telemetry data reader and visualization tool",
+    description="Assetto Corsa Competizione telemetry data reader and visualization tool with GUI",
     packages=find_packages(),
-    install_requires=[
-        "python-osc>=1.8.0",
-        "typing>=3.7.4",
-        "dataclasses>=0.8",
-    ],
+    install_requires=requirements,
     entry_points={
         "console_scripts": [
             "acc-telemetry=main:main",
         ],
     },
->>>>>>> c3e00ce9
     classifiers=[
         "Operating System :: Microsoft :: Windows",
         "Programming Language :: Python :: 3",
@@ -46,10 +31,5 @@
         "License :: OSI Approved :: MIT License"],
     long_description=long_description,
     long_description_content_type="text/markdown",
-    python_requires=">=3.8",
-    entry_points={
-        "console_scripts": [
-            "acc-telemetry=main:main",
-        ],
-    },
+    python_requires=">=3.8"
 )